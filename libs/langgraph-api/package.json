{
  "name": "@langchain/langgraph-api",
  "version": "0.0.63",
  "type": "module",
  "engines": {
    "node": "^18.19.0 || >=20.16.0"
  },
  "license": "MIT",
  "main": "./dist/cli/spawn.mjs",
  "files": [
    "dist/"
  ],
  "exports": {
    ".": {
      "types": "./dist/cli/spawn.d.mts",
      "default": "./dist/cli/spawn.mjs"
    },
    "./server": {
      "types": "./dist/server.d.mts",
      "default": "./dist/server.mjs"
    },
    "./auth": {
      "types": "./dist/auth/index.d.mts",
      "default": "./dist/auth/index.mjs"
    },
    "./graph": {
      "types": "./dist/graph/api.d.mts",
      "default": "./dist/graph/api.mjs"
    },
    "./semver": {
      "types": "./dist/semver/index.d.mts",
      "default": "./dist/semver/index.mjs"
    },
    "./schema": {
      "types": "./dist/graph/parser/index.d.mts",
      "default": "./dist/graph/parser/index.mjs"
    },
    "./storage": {
      "types": "./dist/storage/types.d.mts",
      "default": "./dist/storage/types.mjs"
    },
    "./experimental/embed": {
      "types": "./dist/experimental/embed.d.mts",
      "default": "./dist/experimental/embed.mjs"
    },
    "./package.json": "./package.json"
  },
  "repository": {
    "type": "git",
    "url": "git@github.com:langchain-ai/langgraphjs-api.git"
  },
  "scripts": {
    "clean": "rm -rf dist/ .turbo/ ./tests/graphs/.langgraph_api/",
    "build": "yarn turbo:command build:internal --filter=@langchain/langgraph-api",
    "build:internal": "yarn clean && node scripts/build.mjs",
    "dev": "tsx ./tests/utils.server.mts --dev",
    "prepublish": "yarn build",
    "typecheck": "tsc --noEmit",
    "test": "vitest run",
    "format": "prettier --write .",
    "format:check": "prettier --check ."
  },
  "dependencies": {
    "@babel/code-frame": "^7.26.2",
    "@hono/node-server": "^1.12.0",
    "@hono/zod-validator": "^0.2.2",
    "@langchain/langgraph-ui": "workspace:*",
    "@types/json-schema": "^7.0.15",
    "@typescript/vfs": "^1.6.0",
    "dedent": "^1.5.3",
    "dotenv": "^16.4.7",
    "exit-hook": "^4.0.0",
    "hono": "^4.5.4",
    "langsmith": "^0.3.33",
    "open": "^10.1.0",
    "semver": "^7.7.1",
    "stacktrace-parser": "^0.1.10",
    "superjson": "^2.2.2",
    "tsx": "^4.19.3",
    "uuid": "^10.0.0",
    "winston": "^3.17.0",
    "winston-console-format": "^1.0.8",
    "zod": "^3.23.8"
  },
  "peerDependencies": {
    "@langchain/core": "^0.3.59 || ^1.0.0-alpha",
<<<<<<< HEAD
    "@langchain/langgraph": "^0.2.57 || ^0.3.0 || ^0.4.0",
=======
    "@langchain/langgraph": "^0.2.57 || ^0.3.0 || ^0.4.0 || ^1.0.0-alpha",
>>>>>>> 01007a6e
    "@langchain/langgraph-checkpoint": "~0.0.16 || ^0.1.0",
    "@langchain/langgraph-sdk": "~0.0.70 || ^0.1.0",
    "typescript": "^5.5.4"
  },
  "peerDependenciesMeta": {
    "@langchain/langgraph-sdk": {
      "optional": true
    }
  },
  "devDependencies": {
    "@langchain/core": "^1.0.0-alpha",
    "@langchain/langgraph": "workspace:*",
    "@langchain/langgraph-checkpoint": "workspace:*",
    "@langchain/langgraph-sdk": "workspace:*",
    "@types/babel__code-frame": "^7.0.6",
    "@types/node": "^18.15.11",
    "@types/react": "^19.0.8",
    "@types/react-dom": "^19.0.3",
    "@types/semver": "^7.7.0",
    "@types/uuid": "^10.0.0",
    "jose": "^6.0.10",
    "postgres": "^3.4.5",
    "prettier": "^2.8.3",
    "typescript": "^4.9.5 || ^5.4.5",
    "vitest": "^3.1.2",
    "wait-port": "^1.1.0"
  }
}<|MERGE_RESOLUTION|>--- conflicted
+++ resolved
@@ -84,11 +84,7 @@
   },
   "peerDependencies": {
     "@langchain/core": "^0.3.59 || ^1.0.0-alpha",
-<<<<<<< HEAD
-    "@langchain/langgraph": "^0.2.57 || ^0.3.0 || ^0.4.0",
-=======
     "@langchain/langgraph": "^0.2.57 || ^0.3.0 || ^0.4.0 || ^1.0.0-alpha",
->>>>>>> 01007a6e
     "@langchain/langgraph-checkpoint": "~0.0.16 || ^0.1.0",
     "@langchain/langgraph-sdk": "~0.0.70 || ^0.1.0",
     "typescript": "^5.5.4"
